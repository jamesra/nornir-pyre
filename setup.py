'''
Created on Aug 30, 2013

@author: James Anderson
'''

import sys

from ez_setup import use_setuptools
from setuptools import setup, find_packages

if __name__ == '__main__':
    use_setuptools()

    data_files = []
    # data_files = {'pyre' : ['pyre/resources/*.png']}
    # data_files = [("Microsoft.VC90.CRT", glob(r'C:\Program Files\Microsoft Visual Studio 9.0\VC\redist\x86\Microsoft.VC90.CRT\*.*'))]
    # data_files=matplotlib.get_py2exe_datafiles()
    # data_files.append(("Microsoft.VC90.CRT", ['msvcp90.dll']))
    # data_files.append(("", glob(r'*.png')))
    
    # OK to use pools v1.3.1, no changes made for v1.3.2

    required_packages = ["numpy>=1.15.0",
                         "scipy>=1.1.0",
                         "matplotlib",
<<<<<<< HEAD
                         "pyglet",
=======
                         "pyglet>=1.3.2",
>>>>>>> 1e54e5ea
                         "nornir_pools>=1.4.1",
                         "nornir_shared>=1.4.1",
                         "nornir_imageregistration>=1.4.1",
                         "PyOpenGL>=3.0",
<<<<<<< HEAD
                         "pillow>=2.3"]

    dependency_links = ["git+http://github.com/jamesra/nornir-pools#egg=nornir_pools-1.4.1",
                        "git+http://github.com/jamesra/nornir-shared#egg=nornir_shared-1.4.1",
                        "git+http://github.com/jamesra/nornir-imageregistration#egg=nornir_imageregistration-1.4.1"]

=======
                         "pillow>=2.3",
                         "wxPython>=4.0"]
    
    extras_require={
        'PyOpenGL':  ["PyOpenGL-accelerate"]
        }
>>>>>>> 1e54e5ea

    dependency_links = ["git+http://github.com/jamesra/nornir-pools#egg=nornir_pools-1.4.1",
                        "git+http://github.com/jamesra/nornir-shared#egg=nornir_shared-1.4.1",
                        "git+http://github.com/jamesra/nornir-imageregistration#egg=nornir_imageregistration-1.4.1"]

    includes = []
    packages = find_packages()

    # GUI applications require a different base on Windows (the default is for a
    # console application).
    base = None
    if sys.platform == "win32":
        base = "Win32GUI"

    entry_points = {'gui_scripts' : ['pyre = pyre.__main__:main']}

    # setup(data_files=data_files, console=['Pyre.py'])
    setup(name="pyre",
          version="1.4.1",
          entry_points=entry_points,
          data_files=data_files,
          description='Python Image Registration Tool',
          author='James Anderson and Drew Ferrell',
          author_email='james.r.anderson@utah.edu',
          install_requires=required_packages,
          dependency_links=dependency_links,
          packages=packages,
          extras_require=extras_require,
          package_data={'pyre' : ['resources/*.png', 'README.txt']})<|MERGE_RESOLUTION|>--- conflicted
+++ resolved
@@ -24,30 +24,21 @@
     required_packages = ["numpy>=1.15.0",
                          "scipy>=1.1.0",
                          "matplotlib",
-<<<<<<< HEAD
-                         "pyglet",
-=======
                          "pyglet>=1.3.2",
->>>>>>> 1e54e5ea
                          "nornir_pools>=1.4.1",
                          "nornir_shared>=1.4.1",
                          "nornir_imageregistration>=1.4.1",
                          "PyOpenGL>=3.0",
-<<<<<<< HEAD
-                         "pillow>=2.3"]
+                         "wxPython>=4.0"]
 
     dependency_links = ["git+http://github.com/jamesra/nornir-pools#egg=nornir_pools-1.4.1",
                         "git+http://github.com/jamesra/nornir-shared#egg=nornir_shared-1.4.1",
                         "git+http://github.com/jamesra/nornir-imageregistration#egg=nornir_imageregistration-1.4.1"]
 
-=======
-                         "pillow>=2.3",
-                         "wxPython>=4.0"]
     
     extras_require={
         'PyOpenGL':  ["PyOpenGL-accelerate"]
         }
->>>>>>> 1e54e5ea
 
     dependency_links = ["git+http://github.com/jamesra/nornir-pools#egg=nornir_pools-1.4.1",
                         "git+http://github.com/jamesra/nornir-shared#egg=nornir_shared-1.4.1",
