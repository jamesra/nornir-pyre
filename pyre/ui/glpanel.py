#!/usr/bin/python
import os
import sys
<<<<<<< HEAD
if not hasattr(sys, 'frozen'):
    import wxversion
    wxversion.select('3.0') 
import wx
from wx import glcanvas
=======
>>>>>>> 46c4bf1c

from pyglet import gl
import pyglet
    
from wx import glcanvas
import wx

pyglet.options['shadow_window'] = False

class GLPanel(wx.Panel):

    '''A simple class for using OpenGL with wxPython.'''

    pygletcontext = None
    wxcontext = None

    def __init__(self, parent, window_id, pos = wx.DefaultPosition,
                 size = wx.DefaultSize, style = 0):
        # Forcing a no full repaint to stop flickering
        style = style | wx.NO_FULL_REPAINT_ON_RESIZE
        # call super function
        super(GLPanel, self).__init__(parent, window_id, pos, size, style)

        # init gl canvas data
        self.GLinitialized = False
        attribList = (glcanvas.WX_GL_RGBA,  # RGBA
                      glcanvas.WX_GL_DOUBLEBUFFER,  # Double Buffered
                      glcanvas.WX_GL_DEPTH_SIZE, 32)  # 24 bit

        # Create context
        if GLPanel.wxcontext is None:
            GLPanel.pygletcontext = gl.Context(gl.current_context)
            self.canvas = glcanvas.GLCanvas(self, attribList = attribList)
            GLPanel.wxcontext = self.canvas.GetContext()
        else:
            self.canvas = glcanvas.GLCanvasWithContext(self, shared = GLPanel.wxcontext, attribList = attribList)

        # Create the canvas

        self.sizer = wx.BoxSizer(wx.VERTICAL)

        self.sizer.Add(self.canvas, 1, wx.EXPAND)
        self.SetSizer(self.sizer)
        self.sizer.Fit(self)
        self.Layout()

        # bind events
        self.canvas.Bind(wx.EVT_ERASE_BACKGROUND, self.processEraseBackgroundEvent)
        self.canvas.Bind(wx.EVT_SIZE, self.processSizeEvent)
        self.canvas.Bind(wx.EVT_PAINT, self.processPaintEvent)

    #==========================================================================
    # Canvas Proxy Methods
    #==========================================================================
    def GetGLExtents(self):
        '''Get the extents of the OpenGL canvas.'''
        return self.canvas.GetClientSize()

    def SwapBuffers(self):
        '''Swap the OpenGL buffers.'''
        self.canvas.SwapBuffers()

    #==========================================================================
    # wxPython Window Handlers
    #==========================================================================
    def processEraseBackgroundEvent(self, event):
        '''Process the erase background event.'''
        pass  # Do nothing, to avoid flashing on MSWin

    def processSizeEvent(self, event):
        '''Process the resize event.'''
        if self.canvas.GetContext():
            # Make sure the frame is shown before calling SetCurrent.
            self.Show()
            self.canvas.SetCurrent()
            size = self.GetGLExtents()
            self.winsize = (size.width, size.height)
            self.width, self.height = size.width, size.height
            self.OnReshape(size.width, size.height)
            self.canvas.Refresh(False)
        event.Skip()

    def processPaintEvent(self, event):
        '''Process the drawing event.'''
        self.canvas.SetCurrent()

        # This is a 'perfect' time to initialize OpenGL ... only if we need to
        if not self.GLinitialized:
            self.OnInitGL()

        self.OnDraw()
        event.Skip()

    def Destroy(self):
        # clean up the pyglet OpenGL context
        # GLPanel.pygletcontext.destroy()
        # call the super method
        super(GLPanel, self).Destroy()


    #==========================================================================
    # GLFrame OpenGL Event Handlers
    #==========================================================================
    def OnInitGL(self):
        '''Initialize OpenGL for use in the window.'''
        # create a pyglet context for this panel

        if self.GLinitialized:
            return

        GLPanel.pygletcontext = gl.Context(gl.current_context)
        GLPanel.pygletcontext.canvas = self

        GLPanel.pygletcontext.set_current()

        # normal gl init
        self._InitGLState()

        # create objects to draw
        self.create_objects()

        self.GLinitialized = True
        
    def _InitGLState(self):
        gl.glEnable(gl.GL_BLEND)
        gl.glBlendFunc(gl.GL_ONE, gl.GL_ONE)
        gl.glEnable(gl.GL_TEXTURE_2D)
        gl.glShadeModel(gl.GL_SMOOTH)
        gl.glClearColor(0, 0, 0, 1)
        #Rotated images can have a z-distance of more than one
        gl.glDepthRangef(0,2)

    def OnReshape(self, width, height):
        '''Reshape the OpenGL viewport based on the dimensions of the window.'''

        # Zero values occasionally appear during window setup.  Ignore these until real values appear
        if width == 0 or height == 0:
            return

        if not self.GLinitialized:
            self.OnInitGL()

        gl.glViewport(0, 0, width, height)
        gl.glMatrixMode(gl.GL_PROJECTION)
        gl.glLoadIdentity()
        gl.glOrtho(0, width, 0, height, 1, -1)
        gl.glMatrixMode(gl.GL_MODELVIEW)
        # pyglet stuff

        # Wrap text to the width of the window
        if self.GLinitialized:
            GLPanel.pygletcontext.set_current()
            self.update_object_resize()

    def OnDraw(self, *args, **kwargs):
        """Draw the window."""
        # clear the context
        if not self.IsShown():
            return

        self.canvas.SetCurrent()
        GLPanel.pygletcontext.set_current()
        gl.glClear(gl.GL_COLOR_BUFFER_BIT | gl.GL_DEPTH_BUFFER_BIT)
        # draw objects
        self.draw_objects()
        # update screen
        self.SwapBuffers()

    #==========================================================================
    # To be implamented by a sub class
    #==========================================================================
    def create_objects(self):
        '''create opengl objects when opengl is initialized'''
        pass

    def update_object_resize(self):
        '''called when the window recieves only if opengl is initialized'''
        pass

    def draw_objects(self):
        '''called in the middle of ondraw after the buffer has been cleared'''
        pass


class TestGlPanel(GLPanel):

    def __init__(self, parent, window_id = wx.ID_ANY, pos = (10, 10)):
        super(TestGlPanel, self).__init__(parent, window_id, wx.DefaultPosition, wx.DefaultSize, 0)
        self.spritepos = pos

    def create_objects(self):
        '''create opengl objects when opengl is initialized'''
        FOO_IMAGE = pyglet.image.load('foo.png')
        self.batch = pyglet.graphics.Batch()
        self.sprite = pyglet.sprite.Sprite(FOO_IMAGE, batch = self.batch)
        self.sprite.x = self.spritepos[0]
        self.sprite.y = self.spritepos[1]
        self.sprite2 = pyglet.sprite.Sprite(FOO_IMAGE, batch = self.batch)
        self.sprite2.x = self.spritepos[0] + 100
        self.sprite2.y = self.spritepos[1] + 200

    def update_object_resize(self):
        '''called when the window recieves only if opengl is initialized'''
        pass

    def draw_objects(self):
        '''called in the middle of ondraw after the buffer has been cleared'''
        self.batch.draw()

class TestFrame(wx.Frame):
    '''A simple class for using OpenGL with wxPython.'''

    def __init__(self, parent, ID, title, pos = wx.DefaultPosition,
            size = wx.DefaultSize, style = wx.DEFAULT_FRAME_STYLE):
        super(TestFrame, self).__init__(parent, ID, title, pos, size, style)

        self.mainsizer = wx.BoxSizer(wx.HORIZONTAL)
        self.GLPanel1 = TestGlPanel(self)
        self.mainsizer.Add(self.GLPanel1, 1, wx.EXPAND)
        self.GLPanel2 = TestGlPanel(self, wx.ID_ANY, (20, 20))
        self.mainsizer.Add(self.GLPanel2, 1, wx.EXPAND)
	print "init process"
        self.SetSizer(self.mainsizer)
        # self.mainsizer.Fit(self)
        self.Layout()




if __name__ == '__main__':
    app = wx.App(redirect = False)
    # frame = TestFrame(None, wx.ID_ANY, 'GL Window', size=(400,400))
    frame = wx.Frame(None, -1, "GL Window", size = (400, 400))
    panel = TestGlPanel(frame)
    print "show"
    frame.Show(True)
    print "main loop"
    app.MainLoop()
    app.Destroy()<|MERGE_RESOLUTION|>--- conflicted
+++ resolved
@@ -1,14 +1,6 @@
 #!/usr/bin/python
 import os
 import sys
-<<<<<<< HEAD
-if not hasattr(sys, 'frozen'):
-    import wxversion
-    wxversion.select('3.0') 
-import wx
-from wx import glcanvas
-=======
->>>>>>> 46c4bf1c
 
 from pyglet import gl
 import pyglet
