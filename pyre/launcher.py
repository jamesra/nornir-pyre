'''
Created on Sep 12, 2013

@author: u0490822
'''

import argparse
import logging
import os
import sys

import nornir_shared.misc

from PyreGui import StosWindow
from pyre import Windows
from pyre.state import InitializeStateFromArguments
import resources
 
import wx
 
app = None

def ProcessArgs():

    # conflict_handler = 'resolve' replaces old arguments with new if both use the same option flag
    parser = argparse.ArgumentParser('pyre', conflict_handler='resolve')

    parser.add_argument('-Fixed',
                        action='store',
                        required=False,
                        type=str,
                        default=None,
                        help='Path to the fixed image',
                        dest='FixedImageFullPath'
                        )

    parser.add_argument('-Warped',
                        action='store',
                        required=False,
                        type=str,
                        default=None,
                        help='Path to the image to be warped',
                        dest='WarpedImageFullPath'
                        )
    
    parser.add_argument('-stos',
                        action='store',
                        required=False,
                        type=str,
                        default=None,
                        help='Path to the stos file to load',
                        dest='stosFullPath'
                        )
    
    parser.add_argument('-mosaic',
                        action='store',
                        required=False,
                        type=str,
                        default=None,
                        help='Path to the mosaic file to load',
                        dest='mosaicFullPath'
                        )
    
    parser.add_argument('-tiles',
                        action='store',
                        required=False,
                        type=str,
                        default=None,
                        help='Path to the tiles referred to in the mosaic file',
                        dest='mosaicTilesFullPath'
                        )

    return parser

__profiler = None


def StartProfilerCheck():
    if 'PROFILE' in os.environ:
        profile_val = os.environ['PROFILE'] 
        if len(profile_val) > 0 and profile_val != '0':
            import cProfile
            print("Starting profiler because PROFILE environment variable is defined") 
            __profiler = cProfile.Profile()
            __profiler.enable()


def EndProfilerCheck():
    if not __profiler is None:
        __profiler.dump_stats("C:\Temp\pyre.profile")


def Run():
<<<<<<< HEAD
    if not hasattr(sys, 'frozen'):
        import wxversion
        wxversion.select('3.0')
=======
>>>>>>> 46c4bf1c

    print("Starting Pyre")
 
    StartProfilerCheck()

    nornir_shared.misc.SetupLogging(os.curdir, Level=logging.WARNING)

    readmetxt = resources.README()
    print(readmetxt) 

    args = ProcessArgs()
    arg_values = args.parse_args()


    app = wx.App(False)

    Windows["Fixed"] = StosWindow(None, "Fixed", 'Fixed Image', showFixed=True)
    Windows["Warped"] = StosWindow(None, "Warped", 'Warped Image')
    Windows["Composite"] = StosWindow(None, "Composite", 'Composite', showFixed=True, composite=True)
    #Windows["Mosaic"] = PyreGui.MosaicWindow(None, "Mosaic", 'Mosaic')
 
    InitializeStateFromArguments(arg_values)

    app.MainLoop()

    print("Exiting main loop")

    EndProfilerCheck()

if __name__ == '__main__':
    pass<|MERGE_RESOLUTION|>--- conflicted
+++ resolved
@@ -91,12 +91,6 @@
 
 
 def Run():
-<<<<<<< HEAD
-    if not hasattr(sys, 'frozen'):
-        import wxversion
-        wxversion.select('3.0')
-=======
->>>>>>> 46c4bf1c
 
     print("Starting Pyre")
  
